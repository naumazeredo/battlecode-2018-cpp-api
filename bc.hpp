--- conflicted
+++ resolved
@@ -1,7 +1,10 @@
 /*
  * C++ API for Battlecode 2018
  *
- * created by Naum Azeredo (https://github.com/naumazeredo/battlecode-2018-cpp-api)
+ * https://github.com/naumazeredo/battlecode-2018-cpp-api
+ *
+ * authors:
+ *   Naum Azeredo
  *
  */
 
@@ -29,6 +32,26 @@
   printf("[info] " __FILE__ ": " S__LINE__ ": " __func__ ": " message); \
 }
 #endif
+
+
+// Auxiliar function for vectors
+#define VEC_LEN(x) x ## _len
+#define VEC_INDEX(x) x ## _index
+#define VEC_DEL(x) delete_ ## x
+#define VEC(dest, orig) \
+std::vector<dest> to_vector(orig* vec) {    \
+  std::vector<dest> ans;                    \
+  uintptr_t len = VEC_LEN(orig)(vec);       \
+  for (uintptr_t i = 0; i < len; i++)       \
+    ans.emplace_back(VEC_INDEX(orig)(vec)); \
+  VEC_DEL(orig)(vec);                       \
+  return ans;                               \
+}
+
+
+// Veci32
+// std::vector<int> to_vector(bc_Veci32*);
+VEC(int, bc_Veci32)
 
 
 // Planet
@@ -61,6 +84,14 @@
 public:
   MapLocation(Planet planet, int x, int y) : m_planet { planet }, m_x { x }, m_y { y }
   {}
+
+  MapLocation(bc_MapLocation* map_location) {
+    m_planet = bc_MapLocation_planet_get(map_location);
+    m_x      = bc_MapLocation_x_get(map_location);
+    m_y      = bc_MapLocation_y_get(map_location);
+    delete_bc_MapLocation(map_location);
+  }
+
   // TODO: Copy/move semantics
 
   Planet get_planet() const { return m_planet; }
@@ -132,6 +163,11 @@
 };
 
 
+// VecMapLocation
+// std::vector<MapLocation> to_vector(bc_MapLocation*);
+VEC(MapLocation, bc_MapLocation)
+
+
 // Location
 class Location {
 public:
@@ -225,6 +261,11 @@
 std::string player_to_json(Player player) { return bc_Player_to_json(player); }
 
 
+// VecUnitID
+// std::vector<unsigned> to_vector(bc_VecUnitID*);
+VEC(unsigned, bc_VecUnitID*)
+
+
 // UnitType
 using UnitType = bc_UnitType;
 
@@ -250,13 +291,22 @@
 
 // TODO: UnitType JSON
 
-<<<<<<< HEAD
+
+// VecUnitType
+// std::vector<UnitType> to_vector(bc_UnitType*);
+VEC(UnitType, bc_UnitType)
+
 
 // Unit
 class Unit {
 public:
   Unit(bc_Unit* unit) : m_unit { unit } {
     m_unittype = bc_Unit_unit_type(unit);
+  }
+
+  ~Unit() {
+    if (m_unit)
+      delete_bc_Unit(m_unit);
   }
 
   // NOT IMPLEMENT: bc_Unit_research_level
@@ -343,68 +393,38 @@
 };
 
 
-//(TODO)PlanetMap
-//
-//(TODO)AsteroidStrike - Not useful until Teh Devs explain how to use it!
-//
-//(TODO)AsteroidPattern - Not useful until Teh Devs explain how to use it!
-//
-//(TODO)OrbitPattern - Not useful until Teh Devs explain how to use it!
-//
-//(TODO)GameMap
-//
-//(TODO)ResearchInfo
-//
-//(TODO)RocketLanding
-//
-//(TODO)RocketLandingInfo
-//
-//(TODO)GameController
-//
-
-
-=======
->>>>>>> c01b8bb0
-
-// GameController
-// Don't instantiate twice, might fail creating multiple bc_GameController
-class GameController {
-public:
-  // new GameController failing? shouldn't ever!
-  GameController() : m_gc { new_bc_GameController() }
-  {}
-
-  inline uint32_t round() const { return bc_GameController_round(m_gc); }
-  inline VecUnit my_units() const {
-    VecUnit units;
-  }
-
-//private:
-  bc_GameController* m_gc;
-
-};
-
-
-
-
-}
-
-//TODO:UnitType
-using UnitType = bc_UnitType;
-
-//TODO:Unit
-//
-
-//TODO:PlanetMap
-class PlanetMap{
-public:
-  PlanetMap();
-  ~PlanetMap();
-
-  Planet get_planet() const { return planet_; }
-  unsigned get_height() const { return height_; }
-  unsigned get_width() const { return width_; }
-  const vector<Unit>& get_initial_units() const { return initial_units_; }
+// VecUnit
+// std::vector<Unit> to_vector(bc_Unit*);
+VEC(Unit, bc_Unit)
+
+
+// PlanetMap
+class PlanetMap {
+public:
+  PlanetMap() {}
+  PlanetMap(bc_PlanetMap* planet_map) { load(planet_map); }
+
+  ~PlanetMap() {
+    // Cleanup
+    if (m_planet_map)
+      delete_bc_PlanetMap(m_planet_map);
+  }
+
+  // Auxiliar method
+  void load(bc_PlanetMap* planet_map) {
+    if (m_planet_map)
+      delete_bc_PlanetMap(m_planet_map);
+
+    m_planet_map = planet_map;
+    m_planet = bc_PlanetMap_planet_get(m_planet_map);
+    m_height = bc_PlanetMap_height_get(m_planet_map);
+    m_width  = bc_PlanetMap_width_get (m_planet_map);
+  }
+
+  Planet   get_planet() const { return m_planet; }
+  unsigned get_height() const { return m_height; }
+  unsigned get_width() const { return m_width; }
+  const    std::vector<Unit>& get_initial_units() const { return initial_units_; }
 
   void set_planet(Planet planet) { planet_ = planet; }
   void set_height(unsigned height) { height_ = height; }
@@ -415,16 +435,20 @@
            (location.get_y()< height_) &&
            (location.get_planet() == planet_);
   }
+
   bool is_passable_terrain_at(const MapLocation& location) const {
     return is_passable_terrain_[location.get_x()][location.get_y()];
   }
+
 private:
-  Planet                      planet_;
-  unsigned                    height_,width_;
-  vector<Unit>                initial_units_;
-  vector< vector <bool> >     is_passable_terrain_;
-  vector< vector <unsigned> > initial_karbonite_;
-};
+  bc_PlanetMap*                      m_planet_map = nullptr;
+  Planet                             m_planet;
+  unsigned                           m_height, width;
+  std::vector<Unit>                  m_initial_units;
+  std::vector<std::vector<bool>>     m_is_passable_terrain;
+  std::vector<std::vector<unsigned>> m_initial_karbonite;
+};
+
 
 //TODO:AsteroidStrike
 
@@ -444,8 +468,11 @@
   MapLocation location_;
 };
 
-//TODO:AsteroidPattern
-
+//(TODO)AsteroidStrike - Not useful until Teh Devs explain how to use it!
+//
+//(TODO)AsteroidPattern - Not useful until Teh Devs explain how to use it!
+
+/*
 class AsteroidPattern{
 public:
   bool hasAsteroid(unsigned round);
@@ -453,15 +480,40 @@
 private:
 
 };
-
-//TODO:OrbitPattern
-//
-//TODO:GameMap
-//
-//TODO:ResearchInfo
-//
-//TODO:RocketLanding
-//
-//TODO:RocketLandingInfo
-//
-//TODO:GameController
+*/
+
+//(TODO)OrbitPattern - Not useful until Teh Devs explain how to use it!
+//
+//(TODO)GameMap
+//
+//(TODO)ResearchInfo
+//
+//(TODO)RocketLanding
+//
+//(TODO)VecRocketLanding
+//
+//(TODO)RocketLandingInfo
+//
+//(TODO)GameController
+//
+
+// GameController
+// Don't instantiate twice, might fail creating multiple bc_GameController
+class GameController {
+public:
+  // new GameController failing? shouldn't ever!
+  GameController() : m_gc { new_bc_GameController() }
+  {}
+
+  inline uint32_t round() const { return bc_GameController_round(m_gc); }
+  inline VecUnit my_units() const {
+    VecUnit units;
+  }
+
+//private:
+  bc_GameController* m_gc;
+
+};
+
+
+}