--- conflicted
+++ resolved
@@ -541,12 +541,7 @@
   bc_AsteroidPattern* m_pattern;
 };
 
-<<<<<<< HEAD
-//(TODO)OrbitPattern
-//
-=======
-//(TODO)OrbitPattern - Not useful until Teh Devs explain how to use it!
-
+// OrbitPattern
 class OrbitPattern {
 public:
   OrbitPattern(bc_OrbitPattern* orbit_pattern) : m_orbit_pattern { orbit_pattern }{
@@ -574,7 +569,8 @@
   unsigned         m_period;
   unsigned         m_center;
 };
->>>>>>> a9467eab
+
+
 //(TODO)GameMap
 //
 //(TODO)ResearchInfo
