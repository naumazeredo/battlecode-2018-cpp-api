--- conflicted
+++ resolved
@@ -256,30 +256,7 @@
   uint16_t m_id;
 };
 
-<<<<<<< HEAD
 }
-=======
-
-
-// VecUnit
-class VecUnit {
-public:
-  VecUnit() : m_vec { nullptr }
-  {}
-
-  operator =(
-
-  ~VecUnit() {
-    if (m_vec)
-      delete m_vec;
-  }
-
-//private;
-  bc_VecUnit* m_vec;
-};
-
-
-}
 
 //(TODO)UnitType
 //
@@ -303,4 +280,3 @@
 //
 //(TODO)GameController
 //
->>>>>>> 0ae70548
