/*
 * C++ API for Battlecode 2018
 *
 * created by Naum Azeredo (https://github.com/naumazeredo/battlecode-2018-cpp-api)
 *
 */

// XXX: Update when C API is released (using Python as reference)

#include <vector>
#include <climits>

#include <bc.h>


namespace bc {

// Logger
#ifdef NDEBUG
#define log_error(condition, message) ((void)0)
#else

#define S(x) #x
#define S_(x) S(x)
#define S__LINE__ S_(__LINE__)

#define log_error(condition, message)   \
if (!(condition)) {           \
  printf("[info] " __FILE__ ": " S__LINE__ ": " __func__ ": " message); \
}
#endif


// Planet
using Planet = bc_Planet;

Planet      planet_other(Planet planet) { return bc_Planet_other(planet); }
std::string planet_to_json(Planet planet) { return bc_Planet_to_json(planet); }
Planet      planet_from_json(std::string s) { return bc_Planet_from_json(s.c_str()); }

std::string to_string(Planet planet) { return bc_Planet_debug(planet); }

// Direction
using Direction = bc_Direction;

// TODO: Change direction_dx/dy to const vector of pair
int         direction_dx(Direction direction) { return bc_Direction_dx(direction); }
int         direction_dy(Direction direction) { return bc_Direction_dy(direction); }
bool        direction_is_diagonal(Direction direction) { return bc_Direction_is_diagonal(direction); }
Direction   direction_opposite(Direction direction) { return bc_Direction_opposite(direction); }
Direction   direction_rotate_left(Direction direction) { return bc_Direction_rotate_left(direction); }
Direction   direction_rotate_right(Direction direction) { return bc_Direction_rotate_right(direction); }

Direction   direction_from_json(std::string s) { return bc_Direction_from_json(s.c_str()); }
std::string direction_to_json(Direction direction) { return bc_Direction_to_json(direction); }
// TODO: Direction to_string


// MapLocation
class MapLocation {
public:
  MapLocation(Planet planet, int x, int y) : m_planet { planet }, m_x { x }, m_y { y }
  {}
  // TODO: Copy/move semantics

  Planet get_planet() const { return m_planet; }
  int get_x() const { return m_x; }
  int get_y() const { return m_y; }

  void set_planet(Planet planet) { m_planet = planet; }
  void set_x(int x) { m_x = x; }
  void set_y(int y) { m_y = y; }

  MapLocation add(Direction direction) const {
    return MapLocation(m_planet,
                       m_x + direction_dx(direction),
                       m_y + direction_dy(direction));
  }

  MapLocation subtract(Direction direction) const {
    return MapLocation(m_planet,
                       m_x - direction_dx(direction),
                       m_y - direction_dy(direction));
  }

  MapLocation add_multiple(Direction direction, int multiple) const {
    return MapLocation(m_planet,
                       m_x + direction_dx(direction) * multiple,
                       m_y + direction_dy(direction) * multiple);
  }

  MapLocation translate(int dx, int dy) const {
    return MapLocation(m_planet, m_x + dx, m_y + dy);
  }

  unsigned distance_squared_to(MapLocation map_location) const {
    if (m_planet != map_location.get_planet())
      return INT_MAX;
    int dx = m_x - map_location.get_x();
    int dy = m_y - map_location.get_y();
    return dx * dx + dy * dy;
  }

  // TODO
  Direction direction_to(MapLocation other) const;

  Direction is_adjacent_to(MapLocation other) const {
    return ((*this) != other and
            std::abs(m_x - other.get_x()) <= 1 and
            std::abs(m_y - other.get_y()) <= 1);

  }

  bool is_within_range(unsigned range, MapLocation map_location) const {
    return range >= distance_squared_to(map_location);
  }

  bool operator ==(const MapLocation& map_location) const {
    return (map_location.get_planet() == m_planet and
            map_location.get_x() == m_x and
            map_location.get_y() == m_y);
  }
<<<<<<< HEAD
  bool operator !=(const MapLocation& map_location) const { return !((*this) == map_location); }
=======

  operator !=(const MapLocation& map_location) const { return !((*this) == map_location); }
>>>>>>> 5bf9cbc2

  // TODO: MapLocation to_string
  // TODO: MapLocation JSON

private:
  Planet m_planet;
  int m_x;
  int m_y;
};


// Location
class Location {
public:
  Location() : m_type { Space } {}
  Location(MapLocation map_location) : m_type { Map }, m_map_location { map_location } {}
  Location(int garrison_id) : m_type { Garrison }, m_garrison_id { garrison_id } {}

  // TODO: Copy/move semantics

  bool is_on_map() const { return m_type == Map; }
  bool is_on_planet(Planet planet) const {
    return (m_type == Map and m_map_location.get_planet() == planet());
  }

  MapLocation get_map_location() const {
    log_error(m_type != Map, "Location is not MapLocation!");

    return m_map_location;
  }

  bool is_in_garrison() const { return m_type == Garrison; }
  int get_structure() const {
    log_error(m_type != Garrison, "Location is not Garrison!");

    return m_garrison;
  }

  bool is_in_space() const { return m_type == Space; }

  bool is_adjacent_to(Location location) {
    log_error(m_type != Map, "Location is not MapLocation!");

    return get_map_location().is_adjacent_to(location.get_map_location());
  }

  bool is_within_range(unsigned range, Location location) {
    log_error(m_type != Map, "Location is not MapLocation!");

    return get_map_location().is_within_range(range, location.get_map_location());
  }

  // TODO: Location to_string
  // TODO: Location JSON

private:
  enum {
    Map,
    Garrison,
    Space
  } m_type;

  union {
    MapLocation m_map_location;
    int m_garrison_id;
  };
};


// Team
using Team = bc_Team;

// Player
class Player {
public:
  Player(Team team, Planet planet) : m_planet { planet }, m_team { team }
  {}

  // TODO: Copy/move constructors
  // TODO: Move operator
  Player& operator=(const Player& player) { m_team = player.m_team; m_planet = player.m_planet; return *this; }

  Team    get_team() const { return m_team; }
  Planet  get_planet() const { return m_planet; }

  void    set_team()(Team team) { m_team = team; }
  void    set_planet()(Planet planet) { m_planet = planet; }

  bool    operator==(const Player& player) { return m_team == player.m_team and m_planet == player.m_planet; }

private:
  Team   m_team;
  Planet m_planet;
};

// TODO: move to Player class
Player      player_from_json(std::string s) { return bc_Player_from_json(s.c_str()); }
std::string player_debug(Player player) { return bc_Player_debug(player); }
std::string player_to_json(Player player) { return bc_Player_to_json(player); }


// UnitType
using UnitType = bc_UnitType;

int unittype_get_factory_cost(UnitType unit_type) {
  log_error(unit_type != Factory and unit_type != Rocket, "UnitType is not Structure!");

  return bc_UnitType_factory_cost(unit_type);
}

int unittype_get_blueprint_cost(UnitType unit_type) {
  log_error(unit_type != Factory and unit_type != Rocket, "UnitType is not Structure!");

  return bc_UnitType_blueprint_cost(unit_type);
}

// Don't need to receive UnitType as C API, because it makes no sense...
int unittype_get_replicate_cost() { return bc_UnitType_replicate_cost(Worker); }

int unittype_get_value(UnitType unit_type) { return bc_UnitType_value(unit_type); }


// TODO: UnitType JSON

//(TODO)Unit
//
//(TODO)PlanetMap
//
//(TODO)AsteroidStrike
//
//(TODO)AsteroidPattern
//
//(TODO)OrbitPattern
//
//(TODO)GameMap
//
//(TODO)ResearchInfo
//
//(TODO)RocketLanding
//
//(TODO)RocketLandingInfo
//
//(TODO)GameController
//



// GameController
// Don't instantiate twice, might fail creating multiple bc_GameController
class GameController {
public:
  // new GameController failing? shouldn't ever!
  GameController() : m_gc { new_bc_GameController() }
  {}

  inline uint32_t round() const { return bc_GameController_round(m_gc); }
  inline VecUnit my_units() const {
    VecUnit units;
  }

//private:
  bc_GameController* m_gc;

};



// Unit
class Unit {
public:
  Unit(bc_Unit* unit) : m_unit { unit }, m_id { 0 }
  {}

  inline uint16_t get_id() {
    if (m_id) return m_id;
    return m_id = bc_Unit_id(m_unit);
  }

//private:
  bc_Unit* m_unit;
  uint16_t m_id;
};

}
<<<<<<< HEAD

//TODO:UnitType
using UnitType = bc_UnitType;

//TODO:Unit
//

//TODO:PlanetMap
class PlanetMap{
public:
  PlanetMap();
  ~PlanetMap();

  Planet get_planet() const { return planet_; }
  unsigned get_height() const { return height_; }
  unsigned get_width() const { return width_; }
  const vector<Unit>& get_initial_units() const { return initial_units_; }

  void set_planet(Planet planet) { planet_ = planet; }
  void set_height(unsigned height) { height_ = height; }
  void set_width(unsigned width) { width_ = width; }
  //TODO: void set_initial_units()
  bool is_on_map(MapLocation location ) const {
    return (location.get_x()< width_) &&
           (location.get_y()< height_) &&
           (location.get_planet() == planet_);
  }
  bool is_passable_terrain_at(const MapLocation& location) const {
    return is_passable_terrain_[location.get_x()][location.get_y()];
  }
private:
  Planet                      planet_;
  unsigned                    height_,width_;
  vector<Unit>                initial_units_;
  vector< vector <bool> >     is_passable_terrain_;
  vector< vector <unsigned> > initial_karbonite_;
};

//TODO:AsteroidStrike

class AsteroidStrike{
public:
  AsteroidStrike(unsigned karbonite, MapLocation location) :
    karbonite_ { karbonite }
    location_ { location }
    {}
  ~AsteroidStrike() = default;
  unsigned get_karbonite() const { return karbonite_; }
  MapLocation get_location() const { return location_; }
  void set_karbonite(unsigned karbonite) { karbonite_ = karbonite; }
  void set_location(MapLocation location) { location_ = location; }
private:
  unsigned    karbonite_;
  MapLocation location_;
};

//TODO:AsteroidPattern

class AsteroidPattern{
public:
  bool hasAsteroid(unsigned round);

private:

};

//TODO:OrbitPattern
//
//TODO:GameMap
//
//TODO:ResearchInfo
//
//TODO:RocketLanding
//
//TODO:RocketLandingInfo
//
//TODO:GameController
=======
>>>>>>> 5bf9cbc2
<|MERGE_RESOLUTION|>--- conflicted
+++ resolved
@@ -120,12 +120,7 @@
             map_location.get_x() == m_x and
             map_location.get_y() == m_y);
   }
-<<<<<<< HEAD
   bool operator !=(const MapLocation& map_location) const { return !((*this) == map_location); }
-=======
-
-  operator !=(const MapLocation& map_location) const { return !((*this) == map_location); }
->>>>>>> 5bf9cbc2
 
   // TODO: MapLocation to_string
   // TODO: MapLocation JSON
@@ -310,7 +305,6 @@
 };
 
 }
-<<<<<<< HEAD
 
 //TODO:UnitType
 using UnitType = bc_UnitType;
@@ -388,5 +382,3 @@
 //TODO:RocketLandingInfo
 //
 //TODO:GameController
-=======
->>>>>>> 5bf9cbc2
